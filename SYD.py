import argparse
import glob
import multiprocessing as mp
import os
import pdb
import subprocess
import time as clock

import matplotlib
import matplotlib.pyplot as plt
import numpy as np
import pandas as pd
from astropy.convolution import (
    Box1DKernel, Gaussian1DKernel, convolve, convolve_fft
)
from astropy.io import ascii
from astropy.stats import mad_std
from matplotlib.colors import LogNorm, Normalize, PowerNorm
from matplotlib.ticker import (
    FormatStrFormatter, MaxNLocator, MultipleLocator, ScalarFormatter
)
from scipy import interpolate
from scipy.interpolate import InterpolatedUnivariateSpline
from scipy.optimize import curve_fit
from scipy.stats import chisquare

from functions import *


def main(args, parallel=False, nthreads=None):
    """Runs the SYD-PYpline.

    Parameters
    ----------
    args : argparse.Namespace
        the command line arguments
    parallel : bool
        if true will run the pipeline on multiple threads. Default value is `False`. TODO: Currently not supported!
    nthreads : Optional[int]
        the number of threads to run the pipeline on if parallel processing is enabled. Default value is `None`.
    """

    args = get_info(args)
    set_plot_params()

    for target in args.params['todo']:
        args.target = target
        Target(args)

    if args.verbose:
        print('Combining results into single csv file.')
        print()

    # Concatenates output into a two files
    subprocess.call(['python', 'scrape_output.py'], shell=True)


class Target:
    """A pipeline target. Initialisation will cause the pipeline to process the target.

    Attributes
    ----------
    target : int
        the target ID
    params : dict
        the pipeline parameters
    findex : dict
        the parameters of the find excess routine
    fitbg : dict
        the parameters of the fit background routine
    verbose : bool
        if true, verbosity will increase
    show_plots : bool
        if true, plots will be shown
    ignore : bool
        if true, multiple targets will not automatically turn set `verbose` and `show_plots` to `False`
    keplercorr : bool
        if true will correct Kepler artefacts in the power spectrum
    filter : float
        the box filter width [muHz] for the power spectrum

    Parameters
    ----------
    args : argparse.Namespace
        the parsed and updated command line arguments

    Methods
    -------
    TODO: Add methods
    """

    def __init__(self, args):
        self.target = args.target
        self.params = args.params
        self.findex = args.findex
        self.fitbg = args.fitbg
        self.verbose = args.verbose
        self.show_plots = args.show
        self.ignore = args.ignore
        self.keplercorr = args.keplercorr
        self.filter = args.filter
        # Turn off verbosity and plot displays if there are multiple targets and ignore is `False`
        if len(self.params['todo']) > 1 and not self.ignore:
            self.verbose = False
            self.show_plots = False
        # Run the pipeline
        self.run_syd()

    def run_syd(self):
        """Load target data and run the pipeline routines."""

        # Load target data
        if self.load_data():
            # Run the find excess routine
            if self.findex['do']:
                self.find_excess()
            # Run the fit background routine
            if self.fitbg['do']:
                self.fit_background()

##########################################################################################
#                                                                                        #
#                               READING/WRITING TO/FROM FILES                            #
#                                                                                        #
##########################################################################################

    def load_data(self):
        """Loads light curve and power spectrum data for the current target.

        Returns
        -------
        success : bool
            will return `True` if both the light curve and power spectrum data files exist otherwise `False`
        """

        # Now done at beginning to make sure it only does this one per target
        if glob.glob(self.params['path']+'%d_*' % self.target) != []:
            # Load light curve
            if not os.path.exists(self.params['path']+'%d_LC.txt' % self.target):
                if self.verbose:
                    print('Error: %s%d_LC.txt not found' % (self.params['path'], self.target))
                return False
            else:
                self.get_file(self.params['path'] + '%d_LC.txt' % self.target)
                self.time = np.copy(self.x)
                self.flux = np.copy(self.y)
                self.cadence = int(np.nanmedian(np.diff(self.time)*24.0*60.0*60.0))
                if self.cadence/60.0 < 10.0:
                    self.short_cadence = True
                else:
                    self.short_cadence = False
                self.nyquist = 10**6/(2.0*self.cadence)
                if self.verbose:
                    print('# LIGHT CURVE: %d lines of data read' % len(self.time))
                if self.short_cadence:
                    self.fitbg['smooth_ps'] = 2.5
            # Load power spectrum
            if not os.path.exists(self.params['path'] + '%d_PS.txt' % self.target):
                if self.verbose:
                    print('Error: %s%d_PS.txt not found' % (self.params['path'], self.target))
                return False
            else:
                self.get_file(self.params['path'] + '%d_PS.txt' % self.target)
                self.frequency = np.copy(self.x)
                self.power = np.copy(self.y)
                if self.keplercorr:
                    self.remove_artefact(self.frequency, self.power)
                    self.power = np.copy(self.y)
                    if self.verbose:
                        print('## Removing Kepler artefacts ##')
                if self.verbose:
                    print('# POWER SPECTRUM: %d lines of data read' % len(self.frequency))
            self.oversample = int(round((1./((max(self.time)-min(self.time))*0.0864))/(self.frequency[1]-self.frequency[0])))
            self.resolution = (self.frequency[1]-self.frequency[0])*self.oversample

            if self.verbose:
                print('-------------------------------------------------')
                print('Target: %d' % self.target)
                if self.oversample == 1:
                    print('critically sampled')
                else:
                    print('oversampled by a factor of %d' % self.oversample)
                print('time series cadence: %d seconds' % self.cadence)
                print('power spectrum resolution: %.6f muHz' % self.resolution)
                print('-------------------------------------------------')
            # Create critically sampled PS
            if self.oversample != 1:
                self.freq = np.copy(self.frequency)
                self.pow = np.copy(self.power)
                self.frequency = np.array(self.frequency[self.oversample-1::self.oversample])
                self.power = np.array(self.power[self.oversample-1::self.oversample])
            else:
                self.freq = np.copy(self.frequency)
                self.pow = np.copy(self.power)
                self.frequency = np.copy(self.frequency)
                self.power = np.copy(self.power)
            if hasattr(self, 'findex'):
                if self.findex['do']:
                    # Make a mask using the given frequency bounds for the find excess routine
                    mask = np.ones_like(self.freq, dtype=bool)
                    if self.params[self.target]['lowerx'] is not None:
                        mask *= np.ma.getmask(np.ma.masked_greater_equal(self.freq, self.params[self.target]['lowerx']))
                    else:
                        mask *= np.ma.getmask(np.ma.masked_greater_equal(self.freq, self.findex['lower']))
                    if self.params[self.target]['upperx'] is not None:
                        mask *= np.ma.getmask(np.ma.masked_less_equal(self.freq, self.params[self.target]['upperx']))
                    else:
                        mask *= np.ma.getmask(np.ma.masked_less_equal(self.freq, self.findex['upper']))
                    self.freq = self.freq[mask]
                    self.pow = self.pow[mask]
            return True
        else:
            print('Error: data not found for target %d' % self.target)
            return False

    def get_file(self, path):
<<<<<<< HEAD
        """Load either a light curve or a power spectrum data file and saves the data into `self.x` and `self.y`.

        Parameters
        ----------
        path : str
            the file path of the data file
        """

        f = open(path, "r")
        lines = f.readlines()
        f.close()

        # Set values
=======
        f = open(path, "r")
        lines = f.readlines()
        f.close()
>>>>>>> 1758d47e
        self.x = np.array([float(line.strip().split()[0]) for line in lines])
        self.y = np.array([float(line.strip().split()[1]) for line in lines])

    def set_seed(self):
        seed = list(np.random.randint(1,high=10000000,size=1))
        df = pd.read_csv('Files/star_info.csv')
        targets = df.targets.values.tolist()
        idx = targets.index(self.target)
        df.loc[idx,'seed'] = int(seed[0])
        self.params[self.target]['seed'] = seed[0]
        df.to_csv('Files/star_info.csv',index=False)

    def save(self):
        """Save results of fit background routine"""
        df = pd.DataFrame(self.final_pars)
        self.df = df.copy()
        if self.fitbg['num_mc_iter'] > 1:
            for column in self.df.columns.values.tolist():
                self.df['%s_err' % column] = np.array([mad_std(self.df[column].values)]*len(self.df))
        new_df = pd.DataFrame(columns=['parameter', 'value', 'uncertainty'])
        for c, col in enumerate(df.columns.values.tolist()):
            new_df.loc[c, 'parameter'] = col
            new_df.loc[c, 'value'] = self.final_pars[col][0]
            if self.fitbg['num_mc_iter'] > 1:
                new_df.loc[c, 'uncertainty'] = mad_std(self.final_pars[col])
            else:
                new_df.loc[c, 'uncertainty'] = '--'
        new_df.to_csv(self.params[self.target]['path']+'%d_globalpars.csv' % self.target, index=False)
        if self.fitbg['samples']:
            self.df.to_csv(self.params[self.target]['path']+'%d_globalpars_all.csv' % self.target, index=False)

    def check(self):
<<<<<<< HEAD
        """Check if there is prior knowledge about numax as SYD needs this information to work well
        (either from findex module or from star info csv).

        Returns
        -------
        result : bool
            will return `True` if there is prior value for numax otherwise `False`.
        """

        if 'numax' not in self.params[self.target].keys():
            print(
                """WARNING: Suggested use of this pipeline requires either
                stellar properties to estimate a numax or running the entire
                pipeline from scratch (i.e. find_excess) first to
                statistically determine a starting point for nuMax."""
            )
            return False
        else:
            return True
=======
        if self.findex['do']:
            # SYD needs some prior knowledge about numax to work well 
            # (either from findex module or from star info csv)
            if 'numax' not in self.params[self.target].keys():
                print("""WARNING: Suggested use of this pipeline requires either
                         stellar properties to estimate a numax or running the entire
                         pipeline from scratch (i.e. find_excess) first to
                         statistically determine a starting point for nuMax.""")
                return False
            else:
                return True
        else:
            return False
>>>>>>> 1758d47e

    def get_initial_guesses(self):
        """Get initial guesses for the granulation background."""

        # Check whether output from findex module exists; if yes, let that override star info guesses
        if glob.glob(self.params[self.target]['path'] + '%d_findex.csv' % self.target) != []:
            df = pd.read_csv(self.params[self.target]['path']+'%d_findex.csv' % self.target)
            for col in ['numax', 'dnu', 'snr']:
                self.params[self.target][col] = df.loc[0, col]
        # If no output from findex module exists, assume SNR is high enough to run the fit background routine
        else:
            self.params[self.target]['snr'] = 10.0

        # Mask power spectrum for fitbg module based on estimated/fitted numax
        mask = np.ones_like(self.frequency, dtype=bool)
        if self.params[self.target]['lowerb'] is not None:
            mask *= np.ma.getmask(np.ma.masked_greater_equal(self.frequency, self.params[self.target]['lowerb']))
            if self.params[self.target]['upperb'] is not None:
                mask *= np.ma.getmask(np.ma.masked_less_equal(self.frequency, self.params[self.target]['upperb']))
            else:
                mask *= np.ma.getmask(np.ma.masked_less_equal(self.frequency, self.nyquist))
        else:
            if self.params[self.target]['numax'] > 300.0:
                mask = np.ma.getmask(np.ma.masked_inside(self.frequency, 100.0, self.nyquist))
            else:
<<<<<<< HEAD
                mask = np.ma.getmask(np.ma.masked_inside(self.frequency, 1.0, 500.0))
=======
                mask = np.ma.getmask(np.ma.masked_inside(self.frequency, 1., 500.))
        # if lower numax and short cadence data, adjust default smoothing filter from 2.5->1.0muHz
        if self.params[self.target]['numax'] <= 500. and self.short_cadence:
            self.fitbg['smooth_ps'] = 1.0
>>>>>>> 1758d47e
        self.frequency = self.frequency[mask]
        self.power = self.power[mask]

        self.width = self.params['width_sun']*(self.params[self.target]['numax']/self.params['numax_sun'])
        self.times = self.width/self.params[self.target]['dnu']
        # Arbitrary snr cut for leaving region out of background fit, ***statistically validate later?
        if self.fitbg['lower_numax'] is not None:
            self.maxpower = [self.fitbg['lower_numax'], self.fitbg['upper_numax']]
        else:
            if self.params[self.target]['snr'] < 2.0:
                self.maxpower = [
                    self.params[self.target]['numax'] - self.width/2.0,
                    self.params[self.target]['numax']+self.width/2.0
                ]
            else:
                self.maxpower = [
                    self.params[self.target]['numax'] - self.times*self.params[self.target]['dnu'],
                    self.params[self.target]['numax']+self.times*self.params[self.target]['dnu']
                ]

        # Adjust the lower frequency limit given numax
        if self.params[self.target]['numax'] > 300.0:
            self.frequency = self.frequency[self.frequency > 100.0]
            self.power = self.power[self.frequency > 100.0]
            self.fitbg['lower'] = 100.0
        # Use scaling relation from sun to get starting points
        scale = self.params['numax_sun']/((self.maxpower[1] + self.maxpower[0])/2.0)
        taus = np.array(self.params['tau_sun'])*scale
        b = 2.0*np.pi*(taus*1e-6)
        mnu = (1.0/taus)*1e5
        self.b = b[mnu >= min(self.frequency)]
        self.mnu = mnu[mnu >= min(self.frequency)]
        self.nlaws = len(self.mnu)
        self.mnu_orig = np.copy(self.mnu)
        self.b_orig = np.copy(self.b)

    def write_excess(self, results):
        """Save the results of the find excess routine into the save folder of the current target.

        Parameters
        ----------
        results : list
            the results of the find excess routine
        """

        variables = ['target', 'numax', 'dnu', 'snr']
        save_path = self.params[self.target]['path'] + '%d_findex.csv' % self.target
        ascii.write(np.array(results), save_path, names=variables, delimiter=',', overwrite=True)

##########################################################################################
#                                                                                        #
#                            [CRUDE] FIND POWER EXCESS ROUTINE                           #
#                                                                                        #
##########################################################################################
# TODOS
# 1) add in process to check the binning/crude bg fit and retry if desired
# 2) allow user to pick model instead of it picking the highest SNR
# 3) check if the gaussian is fully resolved
# 4) maybe change the part that guesses the offset (mean of entire frequency range - not just the beginning)
# ADDED
# 1) Ability to add more trials for numax determination

    def find_excess(self):
        """
        Automatically finds power excess due to solar-like oscillations using a
        frequency resolved collapsed autocorrelation function.
        """

        N = int(self.findex['n_trials'] + 3)
        if N % 3 == 0:
            self.nrows = (N-1)//3
        else:
            self.nrows = N//3

        if self.findex['binning'] is not None:
            bin_freq, bin_pow = bin_data(self.freq, self.pow, self.findex)
            self.bin_freq = bin_freq
            self.bin_pow = bin_pow
            if self.verbose:
                print('binned to %d datapoints' % len(self.bin_freq))

            boxsize = int(np.ceil(float(self.findex['smooth_width'])/(bin_freq[1]-bin_freq[0])))
            sp = convolve(bin_pow, Box1DKernel(boxsize))
            smooth_freq = bin_freq[int(boxsize/2):-int(boxsize/2)]
            smooth_pow = sp[int(boxsize/2):-int(boxsize/2)]

            s = InterpolatedUnivariateSpline(smooth_freq, smooth_pow, k=1)
            self.interp_pow = s(self.freq)
            self.bgcorr_pow = self.pow/self.interp_pow

            if not self.short_cadence:
                boxes = np.logspace(np.log10(0.5), np.log10(25.), self.findex['n_trials'])*1.
            else:
                boxes = np.logspace(np.log10(50.), np.log10(500.), self.findex['n_trials'])*1.

            results = []
            self.md = []
            self.cumsum = []
            self.fit_numax = []
            self.fit_gauss = []
            self.fit_snr = []
            self.fx = []
            self.fy = []

            for i, box in enumerate(boxes):

                subset = np.ceil(box/self.resolution)
                steps = np.ceil((box*self.findex['step'])/self.resolution)

                cumsum = np.zeros_like(self.freq)
                md = np.zeros_like(self.freq)
                j = 0
                start = 0

                while True:
                    if (start+subset) > len(self.freq):
                        break
                    f = self.freq[int(start):int(start+subset)]
                    p = self.bgcorr_pow[int(start):int(start+subset)]

                    lag = np.arange(0.0, len(p))*self.resolution
                    auto = np.real(np.fft.fft(np.fft.ifft(p)*np.conj(np.fft.ifft(p))))
                    corr = np.absolute(auto-np.mean(auto))

                    cumsum[j] = np.sum(corr)
                    md[j] = np.mean(f)

                    start += steps
                    j += 1

                self.md.append(md[~np.ma.getmask(np.ma.masked_values(cumsum, 0.0))])
                cumsum = cumsum[~np.ma.getmask(np.ma.masked_values(cumsum, 0.0))] - min(cumsum[~np.ma.getmask(np.ma.masked_values(cumsum, 0.0))])
                cumsum = list(cumsum/max(cumsum))
                idx = cumsum.index(max(cumsum))
                self.cumsum.append(np.array(cumsum))
                self.fit_numax.append(self.md[i][idx])

                try:
                    best_vars, _ = curve_fit(gaussian, self.md[i], self.cumsum[i], p0=[np.mean(self.cumsum[i]), 1.0-np.mean(self.cumsum[i]), self.md[i][idx], self.params['width_sun']*(self.md[i][idx]/self.params['numax_sun'])])
                except Exception as _:
                    results.append([self.target, np.nan, np.nan, -np.inf])
                else:
                    self.fx.append(np.linspace(min(md), max(md), 10000))
                    # self.fy.append(gaussian(self.fx[i], best_vars[0], best_vars[1], best_vars[2], best_vars[3]))
                    self.fy.append(gaussian(self.fx[i], *best_vars))
                    snr = max(self.fy[i])/best_vars[0]
                    if snr > 100.:
                        snr = 100.
                    self.fit_snr.append(snr)
                    self.fit_gauss.append(best_vars[2])
                    results.append([self.target, best_vars[2], delta_nu(best_vars[2]), snr])
                    if self.verbose:
                        print('power excess trial %d: numax = %.2f +/- %.2f' % (i+1, best_vars[2], np.absolute(best_vars[3])/2.0))
                        print('S/N: %.2f' % snr)

            compare = [each[-1] for each in results]
            best = compare.index(max(compare))
            if self.verbose:
                print('picking model %d' % (best+1))
            self.write_excess(results[best])
            self.plot_findex()

##########################################################################################
#                                                                                        #
#                                  FIT BACKGROUND ROUTINE                                #
#                                                                                        #
##########################################################################################

    def fit_background(self, result=''):
        """Perform a fit to the granulation background and measures the frequency of maximum power (numax),
        the large frequency separation (dnu) and oscillation amplitude.

        Parameters
        ----------
        result : str
            TODO: Currently unused
        """

        # Will only run routine if there is a prior numax estimate
        if self.check():
            self.get_initial_guesses()
            self.final_pars = {
                'numax_smooth': [],
                'amp_smooth': [],
                'numax_gaussian': [],
                'amp_gaussian': [],
                'fwhm_gaussian': [],
                'dnu': [],
                'wn': []
            }
            # Sampling process
            i = 0
            while i < self.fitbg['num_mc_iter']:
                self.i = i
                if self.i == 0:
                    # Record original PS information for plotting
                    self.random_pow = np.copy(self.power)
                    bin_freq, bin_pow, bin_err = mean_smooth_ind(self.frequency, self.random_pow, self.fitbg['ind_width'])
                    if self.verbose:
                        print('-------------------------------------------------')
                        print('binned to %d data points' % len(bin_freq))
                else:
                    # Randomize power spectrum to get uncertainty on measured values
                    self.random_pow = (np.random.chisquare(2, len(self.frequency))*self.power)/2.
                    bin_freq, bin_pow, bin_err = mean_smooth_ind(self.frequency, self.random_pow, self.fitbg['ind_width'])
                self.bin_freq = bin_freq[~((bin_freq > self.maxpower[0]) & (bin_freq < self.maxpower[1]))]
                self.bin_pow = bin_pow[~((bin_freq > self.maxpower[0]) & (bin_freq < self.maxpower[1]))]
                self.bin_err = bin_err[~((bin_freq > self.maxpower[0]) & (bin_freq < self.maxpower[1]))]
                # Estimate white noise level
                self.get_white_noise()

                # Exclude region with power excess and smooth to estimate red/white noise components
                boxkernel = Box1DKernel(int(np.ceil(self.fitbg['box_filter']/self.resolution)))
                self.params[self.target]['mask'] = (self.frequency >= self.maxpower[0]) & (self.frequency <= self.maxpower[1])
                self.smooth_pow = convolve(self.random_pow[~self.params[self.target]['mask']], boxkernel)

                # Temporary array for inputs into model optimization (changes with each iteration)
                pars = np.zeros((self.nlaws*2 + 1))
                # Estimate amplitude for each harvey component
                for n, nu in enumerate(self.mnu):
                    diff = list(np.absolute(self.frequency - nu))
                    idx = diff.index(min(diff))
                    if idx < self.fitbg['n_rms']:
                        pars[2*n] = np.mean(self.smooth_pow[:self.fitbg['n_rms']])
                    elif (len(self.smooth_pow)-idx) < self.fitbg['n_rms']:
                        pars[2*n] = np.mean(self.smooth_pow[-self.fitbg['n_rms']:])
                    else:
                        pars[2*n] = np.mean(self.smooth_pow[idx-int(self.fitbg['n_rms']/2):idx+int(self.fitbg['n_rms']/2)])
                    pars[2*n+1] = self.b[n]
                pars[-1] = self.noise
                self.pars = pars

                # Smooth power spectrum - ONLY for plotting purposes, not used in subsequent analyses
                self.smooth_power = convolve(self.power, Box1DKernel(int(np.ceil(self.fitbg['box_filter']/self.resolution))))
                # If optimization does not converge, the rest of the code will not run
                if self.get_red_noise():
                    continue
                # save final values for Harvey laws from model fit
                for n in range(self.nlaws):
                    self.final_pars['a_%d' % (n+1)].append(self.pars[2*n])
                    self.final_pars['b_%d' % (n+1)].append(self.pars[2*n+1])
                self.final_pars['wn'].append(self.pars[2*self.nlaws])

                # Estimate numax by 1) smoothing power and 2) fitting Gaussian
                self.get_numax_smooth()
                if list(self.region_freq) != []:
                    self.get_numax_gaussian()
                self.bg_corr = self.random_pow/harvey(self.frequency, self.pars, total=True)

                # Optional smoothing of PS to remove fine structure before computing ACF
                if self.fitbg['smooth_ps'] is not None:
                    boxkernel = Box1DKernel(int(np.ceil(self.fitbg['smooth_ps']/self.resolution)))
                    self.bg_corr_smooth = convolve(self.bg_corr, boxkernel)
                else:
                    self.bg_corr_smooth = np.copy(self.bg_corr)

                # Calculate ACF using ffts (default) and estimate large frequency separation
                dnu = self.get_frequency_spacing()
                self.final_pars['dnu'].append(dnu)
                if self.i == 0:
                    self.get_ridges()
                    self.plot_fitbg()
                i += 1

            # Save results
            self.save()
            # Multiple iterations
            if self.fitbg['num_mc_iter'] > 1:
                # Plot results of Monte-Carlo sampling
                self.plot_mc()
                if self.verbose:
                    print('numax (smoothed): %.2f +/- %.2f muHz' % (self.final_pars['numax_smooth'][0], mad_std(self.final_pars['numax_smooth'])))
                    print('maxamp (smoothed): %.2f +/- %.2f ppm^2/muHz' % (self.final_pars['amp_smooth'][0], mad_std(self.final_pars['amp_smooth'])))
                    print('numax (gaussian): %.2f +/- %.2f muHz' % (self.final_pars['numax_gaussian'][0], mad_std(self.final_pars['numax_gaussian'])))
                    print('maxamp (gaussian): %.2f +/- %.2f ppm^2/muHz' % (self.final_pars['amp_gaussian'][0], mad_std(self.final_pars['amp_gaussian'])))
                    print('fwhm (gaussian): %.2f +/- %.2f muHz' % (self.final_pars['fwhm_gaussian'][0], mad_std(self.final_pars['fwhm_gaussian'])))
                    print('dnu: %.2f +/- %.2f muHz' % (self.final_pars['dnu'][0], mad_std(self.final_pars['dnu'])))
                    print('-------------------------------------------------')
                    print()
            # Single iteration
            else:
                if self.verbose:
                    print('numax (smoothed): %.2f muHz' % (self.final_pars['numax_smooth'][0]))
                    print('maxamp (smoothed): %.2f ppm^2/muHz' % (self.final_pars['amp_smooth'][0]))
                    print('numax (gaussian): %.2f muHz' % (self.final_pars['numax_gaussian'][0]))
                    print('maxamp (gaussian): %.2f ppm^2/muHz' % (self.final_pars['amp_gaussian'][0]))
                    print('fwhm (gaussian): %.2f muHz' % (self.final_pars['fwhm_gaussian'][0]))
                    print('dnu: %.2f' % (self.final_pars['dnu'][0]))
                    print('-------------------------------------------------')
                    print()

##########################################################################################
#                                                                                        #
#                                SYD-RELATED  FUNCTIONS                                  #
#                                                                                        #
##########################################################################################

    def remove_artefact(self, frequency, power, lc=29.4244*60*1e-6):
        """Removes SC artefacts in Kepler power spectra by replacing them with noise (using linear interpolation)
        following an exponential distribution; known artefacts are:
        1) 1./LC harmonics
        2) unknown artefacts at high frequencies (>5000 muHz)
        3) excess power between 250-400 muHz (in Q0 and Q3 data only??)
<<<<<<< HEAD

        Parameters
        ----------
        frequency : np.ndarray
            the frequency of the power spectrum
        power : np.ndarray
            the power of the power spectrum
        lc : float
            TODO: Write description. Default value is `29.4244*60*1e-6`.
        """

        f, a = self.frequency, self.power
        oversample = int(round((1.0/((max(self.time)-min(self.time))*0.0864))/(self.frequency[1]-self.frequency[0])))
=======
        @input: frequency and power
        @output: frequency and power where artefact frequencies are filled with noise
        '''
        if self.params[self.target]['seed'] is None:
            self.set_seed()
        f,a=self.frequency,self.power
        oversample = int(round((1./((max(self.time)-min(self.time))*0.0864))/(self.frequency[1]-self.frequency[0])))
>>>>>>> 1758d47e
        resolution = (self.frequency[1]-self.frequency[0])*oversample

        # LC period in Msec -> 1/LC ~muHz
        lcp = 1.0/lc
        art = (1.0 + np.arange(14))*lcp

        # Lower limit of the artefacts
        un1 = [4530.0, 5011.0, 5097.0, 5575.0, 7020.0, 7440.0, 7864.0]
        # Upper limit of the artefacts
        un2 = [4534.0, 5020.0, 5099.0, 5585.0, 7030.0, 7450.0, 7867.0]
        # Estimate white noise
        noisefl = np.mean(a[(f >= max(f)-100.0) & (f <= max(f)-50.0)])

        np.random.seed(int(self.params[self.target]['seed']))
        # Routine 1: remove 1/LC artefacts by subtracting +/- 5 muHz given each artefact
        for i in range(len(art)):
            if art[i] < np.max(f):
                use = np.where((f > art[i]-5.0*resolution) & (f < art[i]+5.0*resolution))[0]
                if use[0] != -1:
                    a[use] = noisefl*np.random.chisquare(2, len(use))/2.0

        np.random.seed(int(self.params[self.target]['seed']))
        # Routine 2: remove artefacts as identified in un1 & un2
        for i in range(0, len(un1)):
            if un1[i] < np.max(f):
                use = np.where((f > un1[i]) & (f < un2[i]))[0]
                if use[0] != -1:
                    a[use] = noisefl*np.random.chisquare(2, len(use))/2.0

        # Routine 3: remove two wider artefacts as identified in un1 & un2
        un1 = [240.0, 500.0]
        un2 = [380.0, 530.0]

<<<<<<< HEAD
        for i in range(0, len(un1)):
=======
        np.random.seed(int(self.params[self.target]['seed']))
        for i in range(0,len(un1)):
>>>>>>> 1758d47e
            # un1[i] : freq where artefact starts
            # un2[i] : freq where artefact ends
            # un_lower : initial freq to start fitting routine (aka un1[i]-20)
            # un_upper : final freq to end fitting routine     (aka un2[i]+20)
            flower, fupper = un1[i] - 20, un2[i] + 20
            usenoise = np.where(((f >= flower) & (f <= un1[i])) |
                                ((f >= un2[i]) & (f <= fupper)))[0]
            # Coeffs for linear fit
            m, b = np.polyfit(f[usenoise], a[usenoise], 1)
            # Index of artefact frequencies (ie. 240-380 muHz)
            use = np.where((f >= un1[i]) & (f <= un2[i]))[0]
            # Fill artefact frequencies with noise
            a[use] = (f[use]*m+b)*np.random.chisquare(2, len(use))/2.0
        # Power spectrum with artefact frequencies filled in with noise
        self.y = a

    def get_white_noise(self):
        """Estimate white level by taking a mean over a section of the power spectrum."""

        if self.nyquist < 400.0:
            mask = (self.frequency > 200.0) & (self.frequency < 270.0)
            self.noise = np.mean(self.random_pow[mask])
        elif self.nyquist > 400.0 and self.nyquist < 5000.0:
            mask = (self.frequency > 4000.0) & (self.frequency < 4167.)
            self.noise = np.mean(self.random_pow[mask])
        elif self.nyquist > 5000.0 and self.nyquist < 9000.0:
            mask = (self.frequency > 8000.0) & (self.frequency < 8200.0)
            self.noise = np.mean(self.random_pow[mask])
        else:
            mask = (self.frequency > (max(self.frequency) - 0.1*max(self.frequency))) & (self.frequency < max(self.frequency))
            self.noise = np.mean(self.random_pow[mask])

    def get_red_noise(
            self,
            names=['one', 'one', 'two', 'two', 'three', 'three', 'four', 'four', 'five', 'five', 'six', 'six'],
            bounds=[],
            reduced_chi2=[],
            paras=[],
            a=[]
    ):
        """Fits a Harvey model for the stellar granulation background for the power spectrum.

        Parameters
        ----------
        names : list
            the Harvey components to use in the background model
        bounds : list
            the bounds on the Harvey parameters
        reduced_chi2 : list
            the reduced chi-squared statistic
        paras : list
            the Harvey model parameters
        a : list
            the amplitude of the individual Harvey components

        Returns
        -------
        again : bool
            will return `True` if fitting failed and the iteration must be repeated otherwise `False`.
        """

        # Get best fit model
        if self.i == 0:
            reduced_chi2 = []
            bounds = []
            a = []
            paras = []
            for n in range(self.nlaws):
                a.append(self.pars[2*n])
            self.a_orig = np.array(a)
            if self.verbose:
                print('Comparing %d different models:' % (self.nlaws*2))
            for law in range(self.nlaws):
                bb = np.zeros((2, 2*(law+1)+1)).tolist()
                for z in range(2*(law+1)):
                    bb[0][z] = -np.inf
                    bb[1][z] = np.inf
                bb[0][-1] = 0.
                bb[1][-1] = np.inf
                bounds.append(tuple(bb))
            dict1 = dict(zip(np.arange(2*self.nlaws), names[:2*self.nlaws]))
            for t in range(2*self.nlaws):
                if t % 2 == 0:
                    if self.verbose:
                        print('%d: %s harvey model w/ white noise free parameter' % (t+1, dict1[t]))
                    delta = 2*(self.nlaws-(t//2+1))
                    pams = list(self.pars[:(-delta-1)])
                    pams.append(self.pars[-1])
                    try:
                        pp, _ = curve_fit(
                            self.fitbg['functions'][t//2+1],
                            self.bin_freq,
                            self.bin_pow,
                            p0=pams,
                            sigma=self.bin_err
                        )
                    except RuntimeError as _:
                        paras.append([])
                        reduced_chi2.append(np.inf)
                    else:
                        paras.append(pp)
                        chi, _ = chisquare(
                            f_obs=self.random_pow[~self.params[self.target]['mask']],
                            f_exp=harvey(
                                self.frequency[~self.params[self.target]['mask']],
                                pp,
                                total=True
                            )
                        )
                        reduced_chi2.append(chi/(len(self.frequency[~self.params[self.target]['mask']])-len(pams)))
                else:
                    if self.verbose:
                        print('%d: %s harvey model w/ white noise fixed' % (t+1, dict1[t]))
                    delta = 2*(self.nlaws-(t//2+1))
                    pams = list(self.pars[:(-delta-1)])
                    pams.append(self.pars[-1])
                    try:
                        pp, _ = curve_fit(
                            self.fitbg['functions'][t//2+1],
                            self.bin_freq,
                            self.bin_pow,
                            p0=pams,
                            sigma=self.bin_err,
                            bounds=bounds[t//2]
                        )
                    except RuntimeError as _:
                        paras.append([])
                        reduced_chi2.append(np.inf)
                    else:
                        paras.append(pp)
                        chi, p = chisquare(
                            f_obs=self.random_pow[~self.params[self.target]['mask']],
                            f_exp=harvey(
                                self.frequency[~self.params[self.target]['mask']],
                                pp,
                                total=True
                                )
                            )
                        reduced_chi2.append(chi/(len(self.frequency[~self.params[self.target]['mask']])-len(pams)+1))

            # Fitting succeeded
            if np.isfinite(min(reduced_chi2)):
                model = reduced_chi2.index(min(reduced_chi2)) + 1
                if self.nlaws != (((model-1)//2)+1):
                    self.nlaws = ((model-1)//2)+1
                    self.mnu = self.mnu[:(self.nlaws)]
                    self.b = self.b[:(self.nlaws)]
                if self.verbose:
                    print('Based on reduced chi-squared statistic: model %d' % model)
                self.bounds = bounds[self.nlaws-1]
                self.pars = paras[model-1]
                self.exp_numax = self.params[self.target]['numax']
                self.exp_dnu = self.params[self.target]['dnu']
                self.sm_par = 4.*(self.exp_numax/self.params['numax_sun'])**0.2
                if self.sm_par < 1.:
                    self.sm_par = 1.
                for n in range(self.nlaws):
                    self.final_pars['a_%d' % (n+1)] = []
                    self.final_pars['b_%d' % (n+1)] = []
                again = False
            else:
                again = True
        else:
            try:
                pars, _ = curve_fit(
                    self.fitbg['functions'][self.nlaws],
                    self.bin_freq,
                    self.bin_pow,
                    p0=self.pars,
                    sigma=self.bin_err,
                    bounds=self.bounds
                )
            except RuntimeError as _:
                again = True
            else:
                self.pars = pars
                self.sm_par = 4.0*(self.exp_numax/self.params['numax_sun'])**0.2
                if self.sm_par < 1.0:
                    self.sm_par = 1.0
                again = False
        return again

    def get_numax_smooth(self):
        """Estimate numax by smoothing the power spectrum and taking the peak."""

        sig = (self.sm_par*(self.exp_dnu/self.resolution))/np.sqrt(8.0*np.log(2.0))
        pssm = convolve_fft(np.copy(self.random_pow), Gaussian1DKernel(int(sig)))
        model = harvey(self.frequency, self.pars, total=True)
        inner_freq = list(self.frequency[self.params[self.target]['mask']])
        inner_obs = list(pssm[self.params[self.target]['mask']])
        outer_freq = list(self.frequency[~self.params[self.target]['mask']])
        outer_mod = list(model[~self.params[self.target]['mask']])
        if self.fitbg['slope']:
            # Correct for edge effects and residual slope in Gaussian fit
            inner_mod = model[self.params[self.target]['mask']]
            delta_y = inner_obs[-1]-inner_obs[0]
            delta_x = inner_freq[-1]-inner_freq[0]
            slope = delta_y/delta_x
            b = slope*(-1.0*inner_freq[0]) + inner_obs[0]
            corrected = np.array([inner_freq[z]*slope + b for z in range(len(inner_freq))])
            corr_pssm = [inner_obs[z] - corrected[z] + inner_mod[z] for z in range(len(inner_obs))]
            final_y = np.array(corr_pssm + outer_mod)
        else:
            outer_freq = list(self.frequency[~self.params[self.target]['mask']])
            outer_mod = list(model[~self.params[self.target]['mask']])
            final_y = np.array(inner_obs + outer_mod)
        final_x = np.array(inner_freq + outer_freq)
        ss = np.argsort(final_x)
        final_x = final_x[ss]
        final_y = final_y[ss]
        self.pssm = np.copy(final_y)
        self.pssm_bgcorr = self.pssm-harvey(final_x, self.pars, total=True)
        self.region_freq = self.frequency[self.params[self.target]['mask']]
        self.region_pow = self.pssm_bgcorr[self.params[self.target]['mask']]
        idx = return_max(self.region_pow, index=True)
        self.final_pars['numax_smooth'].append(self.region_freq[idx])
        self.final_pars['amp_smooth'].append(self.region_pow[idx])
        # Initial guesses for the parameters of the Gaussian fit to the power envelope
        self.guesses = [
            0.0,
            max(self.region_pow),
            self.region_freq[idx],
            (max(self.region_freq) - min(self.region_freq))/np.sqrt(8.0*np.log(2.0))
        ]

    def get_numax_gaussian(self):
        """Estimate numax by fitting a Gaussian to the power envelope of the smoothed power spectrum."""

        bb = gaussian_bounds(self.region_freq, self.region_pow)
        p_gauss1, _ = curve_fit(gaussian, self.region_freq, self.region_pow, p0=self.guesses, bounds=bb[0])
        # create array with finer resolution for purposes of quantifying uncertainty
        new_freq = np.linspace(min(self.region_freq), max(self.region_freq), 10000)
        # numax_fit = list(gaussian(new_freq, p_gauss1[0], p_gauss1[1], p_gauss1[2], p_gauss1[3]))
        numax_fit = list(gaussian(new_freq, *p_gauss1))
        d = numax_fit.index(max(numax_fit))
        self.final_pars['numax_gaussian'].append(new_freq[d])
        self.final_pars['amp_gaussian'].append(p_gauss1[1])
        self.final_pars['fwhm_gaussian'].append(p_gauss1[3])
        if self.i == 0:
<<<<<<< HEAD
            # dnu_exp should always be fixed to the input numax
            # self.exp_numax = new_freq[d]
            # self.exp_dnu = 0.22*(self.exp_numax**0.797)
            # self.width = self.params['width_sun']*(self.exp_numax/self.params['numax_sun'])/2.
=======
            self.exp_numax = new_freq[d]
            self.exp_dnu = 0.22*(self.exp_numax**0.797)
            self.width = self.params['width_sun']*(self.exp_numax/self.params['numax_sun'])/2.
>>>>>>> 1758d47e
            self.new_freq = np.copy(new_freq)
            self.numax_fit = np.array(numax_fit)

    def get_frequency_spacing(self):
        """Estimate the large frequency spacing or dnu.

        Parameters
        ----------
        dnu : float
            the estimated value of dnu
        """

        # Compute the ACF
        self.compute_acf()
        dnu = self.estimate_dnu()
        return dnu

    def compute_acf(self, fft=True):
        """Compute the ACF of the smooth background corrected power spectrum.

        Parameters
        ----------
        fft : bool
            if true will use FFT to compute the ACF
        """

        power = self.bg_corr_smooth[(self.frequency >= self.exp_numax-self.width) & (self.frequency <= self.exp_numax+self.width)]
        lag = np.arange(0.0, len(power))*self.resolution
        if fft:
            auto = np.real(np.fft.fft(np.fft.ifft(power)*np.conj(np.fft.ifft(power))))
        else:
            auto = np.correlate(power-np.mean(power), power-np.mean(power), "full")
            auto = auto[int(auto.size/2):]
        mask = np.ma.getmask(np.ma.masked_inside(lag, self.exp_dnu/4., 2.*self.exp_dnu+self.exp_dnu/4.))
        lag = lag[mask]
        auto = auto[mask]
        auto -= min(auto)
        auto /= max(auto)
        self.lag = np.copy(lag)
        self.auto = np.copy(auto)
        if self.i == 0:
            self.freq = self.frequency[self.params[self.target]['mask']]
            self.psd = self.bg_corr_smooth[self.params[self.target]['mask']]

    def estimate_dnu(self):
        """Estimate a value for dnu."""

        if self.i == 0:
            # Get peaks from ACF
            peaks_l, peaks_a = self.max_elements(self.lag, self.auto)
            # Pick the peak closest to the modeled numax
            idx = return_max(peaks_l, index=True, dnu=True, exp_dnu=self.exp_dnu)
            bb = gaussian_bounds(self.lag, self.auto, best_x=peaks_l[idx], sigma=10**-2)
            guesses = [np.mean(self.auto), peaks_a[idx], peaks_l[idx], peaks_l[idx]*0.01*2.0]
            p_gauss2, _ = curve_fit(gaussian, self.lag, self.auto, p0=guesses, bounds=bb[0])
            self.fitbg['acf_mask'] = [peaks_l[idx]-5.0*p_gauss2[3], peaks_l[idx]+5.0*p_gauss2[3]]

        # Do the same only with the single peak
        zoom_lag = self.lag[(self.lag >= self.fitbg['acf_mask'][0]) & (self.lag <= self.fitbg['acf_mask'][1])]
        zoom_auto = self.auto[(self.lag >= self.fitbg['acf_mask'][0]) & (self.lag <= self.fitbg['acf_mask'][1])]
        # Get peaks from ACF
        peaks_l, peaks_a = self.max_elements(zoom_lag, zoom_auto)
        # Pick the peak closest to the modeled numax
        # idx = return_max(peaks_l, index=True, dnu=True, exp_dnu=self.exp_dnu)
        best_lag = peaks_l[0]
        best_auto = peaks_a[0]
        bb = gaussian_bounds(zoom_lag, zoom_auto, best_x=best_lag, sigma=10**-2)
        guesses = [np.mean(zoom_auto), best_auto, best_lag, best_lag*0.01*2.0]
        p_gauss3, _ = curve_fit(gaussian, zoom_lag, zoom_auto, p0=guesses, bounds=bb[0])
        # Create array with finer resolution for purposes of quantifying dnu uncertainty
        new_lag = np.linspace(min(zoom_lag), max(zoom_lag), 2000)
        dnu_fit = list(gaussian(new_lag, *p_gauss3))
        d = dnu_fit.index(max(dnu_fit))
        # Force `dnu` to be `guess`
        if self.fitbg['force']:
            dnu = self.fitbg['guess']
        # Otherwise use fitted dnu
        else:
            dnu = new_lag[d]
        if self.i == 0:
            peaks_l[idx] = np.nan
            peaks_a[idx] = np.nan
            self.peaks_l = peaks_l
            self.peaks_a = peaks_a
            self.best_lag = best_lag
            self.best_auto = best_auto
            self.zoom_lag = zoom_lag
            self.zoom_auto = zoom_auto
            self.obs_dnu = dnu
            self.new_lag = new_lag
            self.dnu_fit = dnu_fit

        return dnu

    def get_ridges(self, start=0.0):
        """Create echelle diagram.

        Parameters
        ----------
        start : float
            TODO: Write description. Default value is `0.0`.
        """

        # self.get_best_dnu()
        ech, gridx, gridy, extent = self.echelle()
        N, M = ech.shape[0], ech.shape[1]
        ech_copy = np.array(list(ech.reshape(-1)))

        n = int(np.ceil(self.obs_dnu/self.resolution))
        xax = np.zeros(n)
        yax = np.zeros(n)
        modx = self.frequency % self.obs_dnu
        for k in range(n):
            use = np.where((modx >= start) & (modx < start+self.resolution))[0]
            if len(use) == 0:
                continue
            xax[k] = np.median(modx[use])
            yax[k] = np.sum(self.bg_corr[use])
            start += self.resolution
        xax = np.array(list(xax)+list(xax+self.obs_dnu))
        yax = np.array(list(yax)+list(yax))-min(yax)
        mask = np.ma.getmask(np.ma.masked_where(yax == 0.0, yax))
        # Clip the lower bound (`clip_value`)
        if self.fitbg['clip']:
            if self.fitbg['clip_value'] != 0.:
                cut = self.fitbg['clip_value']
            else:
                cut = np.nanmedian(ech_copy)+(3.0*np.nanmedian(ech_copy))
            ech_copy[ech_copy > cut] = cut
        self.ech_copy = ech_copy
        self.ech = ech_copy.reshape((N, M))
        self.extent = extent
        self.xax = xax[~mask]
        self.yax = yax[~mask]

    def get_best_dnu(self):
        """TODO: Write description."""

        dnus = np.arange(self.obs_dnu-0.05*self.obs_dnu, self.obs_dnu+0.05*self.obs_dnu, 0.01)
        difference = np.zeros_like(dnus)
        for x, d in enumerate(dnus):
            start = 0.0
            n = int(np.ceil(d/self.resolution))
            xax = np.zeros(n)
            yax = np.zeros(n)
            modx = self.frequency % d
            for k in range(n):
                use = np.where((modx >= start) & (modx < start+self.resolution))[0]
                if len(use) == 0:
                    continue
                xax[k] = np.median(modx[use])
                yax[k] = np.sum(self.bg_corr[use])
                start += self.resolution
            difference[x] = np.max(yax)-np.mean(yax)
        idx = return_max(difference, index=True)
        self.obs_dnu = dnus[idx]

    def echelle(self, n_across=50, startx=0.0):
        """Creates an echelle diagram.

        Parameters
        ----------
        n_across : int
            TODO: Write description. Default value is `50`.
        startx : float
            TODO: Write description. Default value is `0.0`.

        Returns
        -------
        TODO: Write return arguments.
        """

        if self.fitbg['ech_smooth']:
            boxkernel = Box1DKernel(int(np.ceil(self.fitbg['ech_filter']/self.resolution)))
            smooth_y = convolve(self.bg_corr, boxkernel)
        nox = n_across
        noy = int(np.ceil((max(self.frequency)-min(self.frequency))/self.obs_dnu))
        if nox > 2 and noy > 5:
            xax = np.arange(0.0, self.obs_dnu+(self.obs_dnu/n_across)/2.0, self.obs_dnu/n_across)
            yax = np.arange(min(self.frequency), max(self.frequency), self.obs_dnu)
            arr = np.zeros((len(xax), len(yax)))
            gridx = np.zeros(len(xax))
            gridy = np.zeros(len(yax))

            modx = self.frequency % self.obs_dnu
            starty = min(self.frequency)
            for ii in range(len(gridx)):
                for jj in range(len(gridy)):
                    use = np.where((modx >= startx) & (modx < startx+self.obs_dnu/n_across) & (self.frequency >= starty) & (self.frequency < starty+self.obs_dnu))[0]
                    if len(use) == 0:
                        arr[ii, jj] = np.nan
                    else:
                        arr[ii, jj] = np.sum(self.bg_corr[use])
                    gridy[jj] = starty + self.obs_dnu/2.0
                    starty += self.obs_dnu
                gridx[ii] = startx + self.obs_dnu/n_across/2.0
                starty = min(self.frequency)
                startx += self.obs_dnu/n_across
            smoothed = arr
            dim = smoothed.shape

            smoothed_2 = np.zeros((2*dim[0], dim[1]))
            smoothed_2[0:dim[0], :] = smoothed
            smoothed_2[dim[0]:(2*dim[0]), :] = smoothed
            smoothed = np.swapaxes(smoothed_2, 0, 1)
            extent = [
                min(gridx) - self.obs_dnu/n_across/2.0,
                2*max(gridx) + self.obs_dnu/n_across/2.0,
                min(gridy) - self.obs_dnu/2.0,
                max(gridy) + self.obs_dnu/2.0
            ]
            return smoothed, np.array(list(gridx) + list(gridx + self.obs_dnu)), gridy, extent

    def max_elements(self, x, y):
        """Get the first `self.fitbg['n_peaks']` of the given data.

        Parameters
        ----------
        x : np.ndarray
            the x values of the data
        y : np.ndarray
            the y values of the data

        Returns
        -------
        peaks_x : np.ndarray
            the x co-ordinates of the first `self.fitbg['n_peaks']`
        peaks_y : np.ndarray
            the y co-ordinates of the first `self.fitbg['n_peaks']`
        """

        s = np.argsort(y)
        peaks_y = y[s][-int(self.fitbg['n_peaks']):][::-1]
        peaks_x = x[s][-int(self.fitbg['n_peaks']):][::-1]

        return peaks_x, peaks_y

##########################################################################################
#                                                                                        #
#                                    PLOTTING ROUTINES                                   #
#                                                                                        #
##########################################################################################

    def plot_findex(self):
        """Creates a plot summarising the results of the find excess routine."""

        plt.figure(figsize=(12, 8))

        # Time series data
        ax1 = plt.subplot(1+self.nrows, 3, 1)
        ax1.plot(self.time, self.flux, 'w-')
        ax1.set_xlim([min(self.time), max(self.time)])
        ax1.set_title(r'$\rm Time \,\, series$')
        ax1.set_xlabel(r'$\rm Time \,\, [days]$')
        ax1.set_ylabel(r'$\rm Flux$')

        # log-log power spectrum with crude background fit
        ax2 = plt.subplot(1+self.nrows, 3, 2)
        ax2.loglog(self.freq, self.pow, 'w-')
        ax2.set_xlim([min(self.freq), max(self.freq)])
        ax2.set_ylim([min(self.pow), max(self.pow)*1.25])
        ax2.set_title(r'$\rm Crude \,\, background \,\, fit$')
        ax2.set_xlabel(r'$\rm Frequency \,\, [\mu Hz]$')
        ax2.set_ylabel(r'$\rm Power \,\, [ppm^{2} \mu Hz^{-1}]$')
        if self.findex['binning'] is not None:
            ax2.loglog(self.bin_freq, self.bin_pow, 'r-')
        ax2.loglog(self.freq, self.interp_pow, color='lime', linestyle='-', lw=2.0)

        # Crude background-corrected power spectrum
        ax3 = plt.subplot(1+self.nrows, 3, 3)
        ax3.plot(self.freq, self.bgcorr_pow, 'w-')
        ax3.set_xlim([min(self.freq), max(self.freq)])
        ax3.set_ylim([0.0, max(self.bgcorr_pow)*1.25])
        ax3.set_title(r'$\rm Background \,\, corrected \,\, PS$')
        ax3.set_xlabel(r'$\rm Frequency \,\, [\mu Hz]$')
        ax3.set_ylabel(r'$\rm Power \,\, [ppm^{2} \mu Hz^{-1}]$')

        # ACF trials to determine numax
        for i in range(self.findex['n_trials']):
            xran = max(self.fx[i])-min(self.fx[i])
            ymax = max(self.cumsum[i])
            if max(self.fy[i]) > ymax:
                ymax = max(self.fy[i])
            yran = np.absolute(ymax)
            ax = plt.subplot(1+self.nrows, 3, 4+i)
            ax.plot(self.md[i], self.cumsum[i], 'w-')
            ax.axvline(self.fit_numax[i], linestyle='dotted', color='r', linewidth=0.75)
            ax.set_title(r'$\rm Collapsed \,\, ACF \,\, [trial \,\, %d]$' % (i+1))
            ax.set_xlabel(r'$\rm Frequency \,\, [\mu Hz]$')
            ax.set_ylabel(r'$\rm Arbitrary \,\, units$')
            ax.plot(self.fx[i], self.fy[i], color='lime', linestyle='-', linewidth=1.5)
            ax.axvline(self.fit_gauss[i], color='lime', linestyle='--', linewidth=0.75)
            ax.set_xlim([min(self.fx[i]), max(self.fx[i])])
            ax.set_ylim([-0.05, ymax+0.15*yran])
            ax.annotate(r'$\rm SNR = %3.2f$' % self.fit_snr[i], xy=(min(self.fx[i])+0.05*xran, ymax+0.025*yran), fontsize=18)

        plt.tight_layout()
        # Save
        if self.findex['save']:
            plt.savefig(self.params[self.target]['path'] + '%d_findex.png' % self.target, dpi=300)
        # Show plots
        if self.show_plots:
            plt.show()
        plt.close()

    def plot_fitbg(self):
        """Creates a plot summarising the results of the fit background routine."""

        fig = plt.figure(figsize=(12, 12))

        # Time series data
        ax1 = fig.add_subplot(3, 3, 1)
        ax1.plot(self.time, self.flux, 'w-')
        ax1.set_xlim([min(self.time), max(self.time)])
        ax1.set_title(r'$\rm Time \,\, series$')
        ax1.set_xlabel(r'$\rm Time \,\, [days]$')
        ax1.set_ylabel(r'$\rm Flux$')

        # Initial background guesses
        ax2 = fig.add_subplot(3, 3, 2)
        ax2.plot(self.frequency[self.frequency < self.maxpower[0]], self.power[self.frequency < self.maxpower[0]], 'w-', zorder=0)
        ax2.plot(self.frequency[self.frequency > self.maxpower[1]], self.power[self.frequency > self.maxpower[1]], 'w-', zorder=0)
        ax2.plot(self.frequency[self.frequency < self.maxpower[0]], self.smooth_power[self.frequency < self.maxpower[0]], 'r-', linewidth=0.75, zorder=1)
        ax2.plot(self.frequency[self.frequency > self.maxpower[1]], self.smooth_power[self.frequency > self.maxpower[1]], 'r-', linewidth=0.75, zorder=1)
        for r in range(self.nlaws):
            ax2.plot(self.frequency, harvey(self.frequency, [self.a_orig[r], self.b_orig[r], self.noise]), color='blue', linestyle=':', linewidth=1.5, zorder=3)
        ax2.plot(self.frequency, harvey(self.frequency, self.pars, total=True), color='blue', linewidth=2., zorder=4)
        ax2.errorbar(self.bin_freq, self.bin_pow, yerr=self.bin_err, color='lime', markersize=0., fillstyle='none', ls='None', marker='D', capsize=3, ecolor='lime', elinewidth=1, capthick=2, zorder=2)
        for m, n in zip(self.mnu_orig, self.a_orig):
            ax2.plot(m, n, color='blue', fillstyle='none', mew=3.0, marker='s', markersize=5.0)
        ax2.axvline(self.maxpower[0], color='darkorange', linestyle='dashed', linewidth=2.0, zorder=1, dashes=(5, 5))
        ax2.axvline(self.maxpower[1], color='darkorange', linestyle='dashed', linewidth=2.0, zorder=1, dashes=(5, 5))
        ax2.axhline(self.noise, color='blue', linestyle='dashed', linewidth=1.5, zorder=3, dashes=(5, 5))
        ax2.set_xlim([min(self.frequency), max(self.frequency)])
        ax2.set_ylim([min(self.power), max(self.power)*1.25])
        ax2.set_title(r'$\rm Initial \,\, guesses$')
        ax2.set_xlabel(r'$\rm Frequency \,\, [\mu Hz]$')
        ax2.set_ylabel(r'$\rm Power \,\, [ppm^{2} \mu Hz^{-1}]$')
        ax2.set_xscale('log')
        ax2.set_yscale('log')

        # Fitted background
        ax3 = fig.add_subplot(3, 3, 3)
        ax3.plot(self.frequency[self.frequency < self.maxpower[0]], self.power[self.frequency < self.maxpower[0]], 'w-', linewidth=0.75, zorder=0)
        ax3.plot(self.frequency[self.frequency > self.maxpower[1]], self.power[self.frequency > self.maxpower[1]], 'w-', linewidth=0.75, zorder=0)
        ax3.plot(self.frequency[self.frequency < self.maxpower[0]], self.smooth_power[self.frequency < self.maxpower[0]], 'r-', linewidth=0.75, zorder=1)
        ax3.plot(self.frequency[self.frequency > self.maxpower[1]], self.smooth_power[self.frequency > self.maxpower[1]], 'r-', linewidth=0.75, zorder=1)
        for r in range(self.nlaws):
            ax3.plot(self.frequency, harvey(self.frequency, [self.pars[2*r], self.pars[2*r+1], self.pars[-1]]), color='blue', linestyle=':', linewidth=1.5, zorder=3)
        ax3.plot(self.frequency, harvey(self.frequency, self.pars, total=True), color='blue', linewidth=2.0, zorder=4)
        ax3.errorbar(self.bin_freq, self.bin_pow, yerr=self.bin_err, color='lime', markersize=0.0, fillstyle='none', ls='None', marker='D', capsize=3, ecolor='lime', elinewidth=1, capthick=2, zorder=2)
        ax3.axvline(self.maxpower[0], color='darkorange', linestyle='dashed', linewidth=2.0, zorder=1, dashes=(5, 5))
        ax3.axvline(self.maxpower[1], color='darkorange', linestyle='dashed', linewidth=2.0, zorder=1, dashes=(5, 5))
        ax3.axhline(self.pars[-1], color='blue', linestyle='dashed', linewidth=1.5, zorder=3, dashes=(5, 5))
        ax3.plot(self.frequency, self.pssm, color='yellow', linewidth=2.0, linestyle='dashed', zorder=5)
        ax3.set_xlim([min(self.frequency), max(self.frequency)])
        ax3.set_ylim([min(self.power), max(self.power)*1.25])
        ax3.set_title(r'$\rm Fitted \,\, model$')
        ax3.set_xlabel(r'$\rm Frequency \,\, [\mu Hz]$')
        ax3.set_ylabel(r'$\rm Power \,\, [ppm^{2} \mu Hz^{-1}]$')
        ax3.set_xscale('log')
        ax3.set_yscale('log')

        # Smoothed power excess w/ gaussian
        ax4 = fig.add_subplot(3, 3, 4)
        ax4.plot(self.region_freq, self.region_pow, 'w-', zorder=0)
        idx = return_max(self.region_pow, index=True)
        ax4.plot([self.region_freq[idx]], [self.region_pow[idx]], color='red', marker='s', markersize=7.5, zorder=0)
        ax4.axvline([self.region_freq[idx]], color='white', linestyle='--', linewidth=1.5, zorder=0)
        ax4.plot(self.new_freq, self.numax_fit, 'b-', zorder=3)
        ax4.axvline(self.exp_numax, color='blue', linestyle=':', linewidth=1.5, zorder=2)
        ax4.plot([self.exp_numax], [max(self.numax_fit)], color='b', marker='D', markersize=7.5, zorder=1)
        ax4.set_title(r'$\rm Smoothed \,\, bg$-$\rm corrected \,\, PS$')
        ax4.set_xlabel(r'$\rm Frequency \,\, [\mu Hz]$')
        ax4.set_xlim([min(self.region_freq), max(self.region_freq)])

        # Background-corrected power spectrum with n highest peaks
        peaks_f, peaks_p = self.max_elements(self.freq, self.psd)
        ax5 = fig.add_subplot(3, 3, 5)
        ax5.plot(self.freq, self.psd, 'w-', zorder=0, linewidth=1.0)
        ax5.scatter(peaks_f, peaks_p, s=25.0, edgecolor='r', marker='s', facecolor='none', linewidths=1.0)
        ax5.set_title(r'$\rm Bg$-$\rm corrected \,\, PS$')
        ax5.set_xlabel(r'$\rm Frequency \,\, [\mu Hz]$')
        ax5.set_ylabel(r'$\rm Power$')
        ax5.set_xlim([min(self.region_freq), max(self.region_freq)])
        ax5.set_ylim([min(self.psd)-0.025*(max(self.psd)-min(self.psd)), max(self.psd)+0.1*(max(self.psd)-min(self.psd))])

        # ACF for determining dnu
        ax6 = fig.add_subplot(3, 3, 6)
        ax6.plot(self.lag, self.auto, 'w-', zorder=0, linewidth=1.)
        ax6.scatter(self.peaks_l, self.peaks_a, s=30.0, edgecolor='r', marker='^', facecolor='none', linewidths=1.0)
        ax6.axvline(self.exp_dnu, color='lime', linestyle='--', linewidth=1.5, zorder=5)
        # ax6.axvline(self.best_lag, color='red', linestyle='--', linewidth=1.5, zorder=2)
        ax6.scatter(self.best_lag, self.best_auto, s=45.0, edgecolor='lime', marker='s', facecolor='none', linewidths=1.0)
        ax6.plot(self.zoom_lag, self.zoom_auto, 'r-', zorder=5, linewidth=1.0)
        ax6.set_title(r'$\rm ACF \,\, for \,\, determining \,\, \Delta\nu$')
        ax6.set_xlabel(r'$\rm Frequency \,\, separation \,\, [\mu Hz]$')
        ax6.set_xlim([min(self.lag), max(self.lag)])
        ax6.set_ylim([min(self.auto)-0.05*(max(self.auto)-min(self.auto)), max(self.auto)+0.1*(max(self.auto)-min(self.auto))])

        # dnu fit
        ax7 = fig.add_subplot(3, 3, 7)
        ax7.plot(self.zoom_lag, self.zoom_auto, 'w-', zorder=0, linewidth=1.0)
        ax7.axvline(self.obs_dnu, color='red', linestyle='--', linewidth=1.5, zorder=2)
        ax7.plot(self.new_lag, self.dnu_fit, color='red', linewidth=1.5)
        ax7.axvline(self.exp_dnu, color='blue', linestyle=':', linewidth=1.5, zorder=5)
        ax7.set_title(r'$\rm \Delta\nu \,\, fit$')
        ax7.set_xlabel(r'$\rm Frequency \,\, separation \,\, [\mu Hz]$')
        ax7.annotate(r'$\Delta\nu = %.2f$' % self.obs_dnu, xy=(0.025, 0.85), xycoords="axes fraction", fontsize=18, color='lime')
        ax7.set_xlim([min(self.zoom_lag), max(self.zoom_lag)])

        cmap = plt.get_cmap('binary')
        # new_cmap = cmap(np.linspace(0.1, 0.9, 100))
        colors = truncate_colormap(cmap, 0.1, 0.8, 100)
        # echelle diagram
        ax8 = fig.add_subplot(3, 3, 8)
        ax8.imshow(self.ech, extent=self.extent, interpolation='none', aspect='auto', origin='lower', cmap=colors)
        ax8.axvline([self.obs_dnu], color='white', linestyle='--', linewidth=1.0, dashes=(5, 5))
        ax8.set_title(r'$\rm \grave{E}chelle \,\, diagram$')
        ax8.set_xlabel(r'$\rm \nu \,\, mod \,\, %.2f \,\, [\mu Hz]$' % self.obs_dnu)
        ax8.set_ylabel(r'$\rm \nu \,\, [\mu Hz]$')
        ax8.set_xlim([0.0, 2.0*self.obs_dnu])
        ax8.set_ylim([self.maxpower[0], self.maxpower[1]])

        ax9 = fig.add_subplot(3, 3, 9)
        ax9.plot(self.xax, self.yax, color='white', linestyle='-', linewidth=0.75)
        ax9.set_title(r'$\rm Collapsed \,\, \grave{e}chelle \,\, diagram$')
        ax9.set_xlabel(r'$\rm \nu \,\, mod \,\, %.2f \,\, [\mu Hz]$' % self.obs_dnu)
        ax9.set_ylabel(r'$\rm Collapsed \,\, power$')
        ax9.set_xlim([0.0, 2.0*self.obs_dnu])
        ax9.set_ylim([
            min(self.yax) - 0.025*(max(self.yax) - min(self.yax)),
            max(self.yax) + 0.05*(max(self.yax) - min(self.yax))
        ])

        plt.tight_layout()
        # Save
        if self.fitbg['save']:
            plt.savefig(self.params[self.target]['path'] + '%d_fitbg.png' % self.target, dpi=300)
        # Show plots
        if self.show_plots:
            plt.show()
        plt.close()

    def plot_mc(self):
        """Plot results of the Monte-Carlo sampling."""

        plt.figure(figsize=(12, 8))
        panels = ['numax_smooth', 'amp_smooth', 'numax_gaussian', 'amp_gaussian', 'fwhm_gaussian', 'dnu']
        titles = [r'$\rm Smoothed \,\, \nu_{max} \,\, [\mu Hz]$', r'$\rm Smoothed \,\, A_{max} \,\, [ppm^{2} \mu Hz^{-1}]$', r'$\rm Gaussian \,\, \nu_{max} \,\, [\mu Hz]$', r'$\rm Gaussian \,\, A_{max} \,\, [ppm^{2} \mu Hz^{-1}]$', r'$\rm Gaussian \,\, FWHM \,\, [\mu Hz]$', r'$\rm \Delta\nu \,\, [\mu Hz]$']
        for i in range(6):
            ax = plt.subplot(2, 3, i+1)
            ax.hist(self.df[panels[i]], bins=20, color='cyan', histtype='step', lw=2.5, facecolor='0.75')
            ax.set_title(titles[i])

        plt.tight_layout()
        # Save
        if self.findex['save']:
            plt.savefig(self.params[self.target]['path'] + '%d_mc.png' % self.target, dpi=300)
        # Show plots
        if self.show_plots:
            plt.show()
        plt.close()

##########################################################################################
#                                                                                        #
#                                        INITIATE                                        #
#                                                                                        #
##########################################################################################


if __name__ == '__main__':
    parser = argparse.ArgumentParser(
        description="""This is the new python version of asteroseismic IDL
                            pipeline 'SYD' created by Daniel Huber (see Huber+2009)
                            during his Ph.D. in Sydney. This script will initialize
                            the SYD-PY pipeline, which is broken up into two main modules:
                            1) find excess (findex)
                            2) fit background (fitbg).
                            By default, both modules will run unless otherwise specified.
                            See -excess and -fitbg for more details.
                            SYD-PY is actively being developed at
                            https://github.com/ashleychontos/SYD-PYpline
                            by: Ashley Chontos (achontos@hawaii.edu)
                                Maryum Sayeed
                                Daniel Huber (huberd@hawaii.edu)
                            Please contact Ashley for more details or new ideas for
                            implementations within the package.
                            [The ReadTheDocs page is currently under construction.]"""
    )
    parser.add_argument(
        '-ex', '--ex', '-findex', '--findex', '-excess', '--excess',
        help="""Turn off the find excess module. This is only recommended when a list
                    of numaxes or a list of stellar parameters (to estimate the numaxes)
                    are provided. Otherwise the second module, which fits the background
                    will not be able to run properly.""",
        default=True, dest='excess', action='store_false'
    )
    parser.add_argument(
        '-bg', '--bg', '-fitbg', '--fitbg', '-background', '--background',
        help="""Turn off the background fitting process (although this is not recommended).
                    Asteroseismic estimates are typically unreliable without properly removing
                    stellar contributions from granulation processes. Since this is the money
                    maker, fitbg is set to 'True' by default.""",
        default=True, dest='background', action='store_false'
    )
    parser.add_argument(
        '-filter', '--filter', '-smooth', '--smooth',
        help='Box filter width [muHz] for the power spectrum (Default = 2.5 muHz)',
        default=2.5, dest='filter'
    )
    parser.add_argument(
        '-kc', '--kc', '-keplercorr', '--keplercorr',
        help="""Turn on Kepler short-cadence artefact corrections""",
        default=False, dest='keplercorr', action='store_true'
    )
    parser.add_argument(
        '-v', '--v', '-verbose', '--verbose',
        help="""Turn on the verbose output. This is generally helpful for a single target,
                    but would probably not be useful for a long list of targets. By default,
                    if the length of 'todo' targets is more than one, this output will be
                    suppressed. If that is not desired, please add the 'ignore' command line
                    argument. See help below for 'ignore'.
                    Please note: the defaults is 'False'.""",
        default=True, dest='verbose', action='store_true'
    )
    parser.add_argument(
        '-show', '--show', '-plot', '--plot', '-plots', '--plots',
        help="""Shows the appropriate output figures in real time. If the findex module is
                    run, this will show one figure at the end of findex. If the fitbg module is
                    run, a figure will appear at the end of the first iteration. If the monte
                    carlo sampling is turned on, this will provide another figure at the end of
                    the MC iterations. Regardless of this option, the figures will be saved to
                    the output directory. If running more than one target, this is not
                    recommended. As a result, this is 'False' by default.""",
        default=True, dest='show', action='store_true'
    )
    parser.add_argument(
        '-ignore', '--ignore',
        help="""For multiple targets run at once, the typical output is suppressed. This is
                    if you would like to 'ignore' this feature and have it print results in real
                    time. This is strongly discouraged for targets running in parallel.""",
        default=False, dest='ignore', action='store_true'
    )
    parser.add_argument(
        '-mc', '--mc', '-mciter', '--mciter', dest='mciter', default=1, type=int,
        help='Number of MC iterations (Default = 1)'
    )

    main(parser.parse_args())<|MERGE_RESOLUTION|>--- conflicted
+++ resolved
@@ -214,7 +214,6 @@
             return False
 
     def get_file(self, path):
-<<<<<<< HEAD
         """Load either a light curve or a power spectrum data file and saves the data into `self.x` and `self.y`.
 
         Parameters
@@ -222,17 +221,10 @@
         path : str
             the file path of the data file
         """
-
         f = open(path, "r")
         lines = f.readlines()
         f.close()
-
         # Set values
-=======
-        f = open(path, "r")
-        lines = f.readlines()
-        f.close()
->>>>>>> 1758d47e
         self.x = np.array([float(line.strip().split()[0]) for line in lines])
         self.y = np.array([float(line.strip().split()[1]) for line in lines])
 
@@ -265,7 +257,6 @@
             self.df.to_csv(self.params[self.target]['path']+'%d_globalpars_all.csv' % self.target, index=False)
 
     def check(self):
-<<<<<<< HEAD
         """Check if there is prior knowledge about numax as SYD needs this information to work well
         (either from findex module or from star info csv).
 
@@ -285,21 +276,6 @@
             return False
         else:
             return True
-=======
-        if self.findex['do']:
-            # SYD needs some prior knowledge about numax to work well 
-            # (either from findex module or from star info csv)
-            if 'numax' not in self.params[self.target].keys():
-                print("""WARNING: Suggested use of this pipeline requires either
-                         stellar properties to estimate a numax or running the entire
-                         pipeline from scratch (i.e. find_excess) first to
-                         statistically determine a starting point for nuMax.""")
-                return False
-            else:
-                return True
-        else:
-            return False
->>>>>>> 1758d47e
 
     def get_initial_guesses(self):
         """Get initial guesses for the granulation background."""
@@ -325,14 +301,11 @@
             if self.params[self.target]['numax'] > 300.0:
                 mask = np.ma.getmask(np.ma.masked_inside(self.frequency, 100.0, self.nyquist))
             else:
-<<<<<<< HEAD
+
                 mask = np.ma.getmask(np.ma.masked_inside(self.frequency, 1.0, 500.0))
-=======
-                mask = np.ma.getmask(np.ma.masked_inside(self.frequency, 1., 500.))
         # if lower numax and short cadence data, adjust default smoothing filter from 2.5->1.0muHz
         if self.params[self.target]['numax'] <= 500. and self.short_cadence:
             self.fitbg['smooth_ps'] = 1.0
->>>>>>> 1758d47e
         self.frequency = self.frequency[mask]
         self.power = self.power[mask]
 
@@ -636,7 +609,6 @@
         1) 1./LC harmonics
         2) unknown artefacts at high frequencies (>5000 muHz)
         3) excess power between 250-400 muHz (in Q0 and Q3 data only??)
-<<<<<<< HEAD
 
         Parameters
         ----------
@@ -647,18 +619,10 @@
         lc : float
             TODO: Write description. Default value is `29.4244*60*1e-6`.
         """
-
+        if self.params[self.target]['seed'] is None:
+            self.set_seed()
         f, a = self.frequency, self.power
         oversample = int(round((1.0/((max(self.time)-min(self.time))*0.0864))/(self.frequency[1]-self.frequency[0])))
-=======
-        @input: frequency and power
-        @output: frequency and power where artefact frequencies are filled with noise
-        '''
-        if self.params[self.target]['seed'] is None:
-            self.set_seed()
-        f,a=self.frequency,self.power
-        oversample = int(round((1./((max(self.time)-min(self.time))*0.0864))/(self.frequency[1]-self.frequency[0])))
->>>>>>> 1758d47e
         resolution = (self.frequency[1]-self.frequency[0])*oversample
 
         # LC period in Msec -> 1/LC ~muHz
@@ -692,12 +656,8 @@
         un1 = [240.0, 500.0]
         un2 = [380.0, 530.0]
 
-<<<<<<< HEAD
-        for i in range(0, len(un1)):
-=======
         np.random.seed(int(self.params[self.target]['seed']))
         for i in range(0,len(un1)):
->>>>>>> 1758d47e
             # un1[i] : freq where artefact starts
             # un2[i] : freq where artefact ends
             # un_lower : initial freq to start fitting routine (aka un1[i]-20)
@@ -925,7 +885,6 @@
 
     def get_numax_gaussian(self):
         """Estimate numax by fitting a Gaussian to the power envelope of the smoothed power spectrum."""
-
         bb = gaussian_bounds(self.region_freq, self.region_pow)
         p_gauss1, _ = curve_fit(gaussian, self.region_freq, self.region_pow, p0=self.guesses, bounds=bb[0])
         # create array with finer resolution for purposes of quantifying uncertainty
@@ -937,16 +896,9 @@
         self.final_pars['amp_gaussian'].append(p_gauss1[1])
         self.final_pars['fwhm_gaussian'].append(p_gauss1[3])
         if self.i == 0:
-<<<<<<< HEAD
-            # dnu_exp should always be fixed to the input numax
-            # self.exp_numax = new_freq[d]
-            # self.exp_dnu = 0.22*(self.exp_numax**0.797)
-            # self.width = self.params['width_sun']*(self.exp_numax/self.params['numax_sun'])/2.
-=======
             self.exp_numax = new_freq[d]
             self.exp_dnu = 0.22*(self.exp_numax**0.797)
             self.width = self.params['width_sun']*(self.exp_numax/self.params['numax_sun'])/2.
->>>>>>> 1758d47e
             self.new_freq = np.copy(new_freq)
             self.numax_fit = np.array(numax_fit)
 
