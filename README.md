--- conflicted
+++ resolved
@@ -2,18 +2,9 @@
 
 Translation of the asteroseismic SYD pipeline ([Huber et al. 2009](https://ui.adsabs.harvard.edu/abs/2009CoAst.160...74H/abstract)) from IDL into python.
 
-<<<<<<< HEAD
 The pipeline works in two major parts:
 1) findex: automatically finds power excess due to solar-like oscillations using a frequency resolved collapsed autocorrelation function
 2) fitbg: perform a fit to the granulation background and measures the frequency of maximum power (nu_max), the large frequency separation (Delta_nu) and oscillation amplitude
-=======
-### Dependencies
-- scipy
-- astropy
-
-#### SYD/Files
-All files required to run SYD reside in SYD/Files. For a basic first iteration, the params_findex.txt and the params_fitbg.txt do not need to be changed. The todo.txt file is a basic list of all stars that SYD will run in a single go. Unique identifiers are required, although specifying TIC/KIC/EPIC is not necessary.
->>>>>>> 3b724088
 
 ## File Overview
 
@@ -39,4 +30,4 @@
 - cd Code/
 - python SYD.py
 
-This will run the pipeline on the two stars specified in the todo.txt file (KIC1435467 and KIC2309595), first using the findex module followed by the fitbg module. If you'd like to skip findex (e.g. useful for a handful of high S/N stars where you can visually estimate nu_max and thus specify it manually in star_info.csv), set findex = False in SYD.py.
+This will run the pipeline on the two stars specified in the todo.txt file (KIC1435467 and KIC2309595), first using the findex module followed by the fitbg module. If you'd like to skip findex (e.g. useful for a handful of high S/N stars where you can visually estimate nu_max and thus specify it manually in star_info.csv), set findex = False in SYD.py.